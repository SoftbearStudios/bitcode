--- conflicted
+++ resolved
@@ -3,13 +3,8 @@
 
 [package]
 name = "bitcode"
-<<<<<<< HEAD
 authors = ["Cai Bear", "Finn Bear"]
-version = "0.6.5"
-=======
-authors = [ "Cai Bear", "Finn Bear" ]
 version = "0.6.6"
->>>>>>> ee2bd769
 edition = "2021"
 rust-version = "1.70"
 license = "MIT OR Apache-2.0"
