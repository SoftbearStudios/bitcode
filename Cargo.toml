[workspace]
members = [
    "bitcode_derive",
]

[package]
name = "bitcode"
authors = [ "Cai Bear", "Finn Bear" ]
version = "0.6.6"
edition = "2021"
rust-version = "1.70"
license = "MIT OR Apache-2.0"
repository = "https://github.com/SoftbearStudios/bitcode"
description = "bitcode is a bitwise binary serializer"
exclude = ["fuzz/"]

[dependencies]
arrayvec = { version = "0.7", default-features = false, optional = true }
bitcode_derive = { version = "=0.6.5", path = "./bitcode_derive", optional = true }
bytemuck = { version = "1.14", features = [ "min_const_generics", "must_cast" ] }
glam = { version = ">=0.21", default-features = false, optional = true }
serde = { version = "1.0", default-features = false, features = [ "alloc" ], optional = true }
<<<<<<< HEAD
time = { version = "0.3", default-features = false, features = [ "alloc" ], optional = true }
=======
uuid = { version = "1.10", default-features = false, optional = true }
>>>>>>> dc353a9b

[dev-dependencies]
arrayvec = { version = "0.7", features = [ "serde" ] }
bincode = "1.3.3"
flate2 = "1.0.28"
glam = { version = "0.22", default-features = false, features = [ "rand" ] }
lz4_flex = { version = "=0.11.2", default-features = false }
paste = "1.0.14"
rand = "0.8.5"
rand_chacha = "0.3.1"
serde = { version = "1.0", features = [ "derive" ] }

# zstd doesn't compile with miri big-endian.
[target.'cfg(not(miri))'.dev-dependencies]
zstd = "0.13.0"

[features]
derive = [ "dep:bitcode_derive" ]
std = [ "serde?/std", "glam?/std", "arrayvec?/std", "time?/std" ]
default = [ "derive", "std" ]

[package.metadata.docs.rs]
features = [ "derive", "serde", "std" ]

# TODO halfs speed of benches_borrowed::bench_bitcode_decode
#[profile.bench]
#lto = true

[lints.rust]
unexpected_cfgs = { level = "warn", check-cfg = ['cfg(fuzzing)'] }<|MERGE_RESOLUTION|>--- conflicted
+++ resolved
@@ -20,11 +20,8 @@
 bytemuck = { version = "1.14", features = [ "min_const_generics", "must_cast" ] }
 glam = { version = ">=0.21", default-features = false, optional = true }
 serde = { version = "1.0", default-features = false, features = [ "alloc" ], optional = true }
-<<<<<<< HEAD
 time = { version = "0.3", default-features = false, features = [ "alloc" ], optional = true }
-=======
 uuid = { version = "1.10", default-features = false, optional = true }
->>>>>>> dc353a9b
 
 [dev-dependencies]
 arrayvec = { version = "0.7", features = [ "serde" ] }
