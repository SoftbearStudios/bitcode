use crate::coder::{Buffer, Decoder, Encoder, View};
use crate::consume::expect_eof;
use crate::Error;
use alloc::vec::Vec;
use core::num::NonZeroUsize;

mod array;
<<<<<<< HEAD
mod convert_from;
=======
mod atomic;
pub(crate) mod convert;
>>>>>>> 1a6490d3
mod duration;
mod empty;
mod impls;
// TODO: When ip_in_core has been stable (https://github.com/rust-lang/rust/issues/108443)
// for long enough, remove feature check.
#[cfg(feature = "std")]
mod ip_addr;
mod map;
mod option;
mod result;
mod smart_ptr;
#[cfg(feature = "uuid")]
mod uuid;
mod variant;
pub(crate) mod vec;

// For derive macro.
#[cfg(feature = "derive")]
#[doc(hidden)]
pub mod __private {
    extern crate alloc;
    pub use crate::coder::{uninit_field, Buffer, Decoder, Encoder, Result, View};
    pub use crate::derive::variant::{VariantDecoder, VariantEncoder};
    pub use crate::derive::{Decode, Encode};
    pub fn invalid_enum_variant<T>() -> Result<T> {
        crate::error::err("invalid enum variant")
    }
    pub use alloc::vec::Vec;
}

/// A type which can be encoded to bytes with [`encode`].
///
/// Use `#[derive(Encode)]` to implement.
pub trait Encode {
    #[doc(hidden)]
    type Encoder: Encoder<Self>;
}

/// A type which can be decoded from bytes with [`decode`].
///
/// Use `#[derive(Decode)]` to implement.
pub trait Decode<'a>: Sized {
    #[doc(hidden)]
    type Decoder: Decoder<'a, Self>;
}

/// A type which can be decoded without borrowing any bytes from the input.
///
/// This type is a shorter version of `for<'de> Decode<'de>`.
pub trait DecodeOwned: for<'de> Decode<'de> {}
impl<T> DecodeOwned for T where T: for<'de> Decode<'de> {}

// Stop #[inline(always)] of Encoder::encode/Decoder::decode since 90% of the time is spent in these
// functions, and we don't want extra code interfering with optimizations.
#[inline(never)]
fn encode_inline_never<T: Encode + ?Sized>(encoder: &mut T::Encoder, t: &T) {
    encoder.encode(t);
}
#[inline(never)]
fn decode_inline_never<'a, T: Decode<'a>>(decoder: &mut T::Decoder) -> T {
    decoder.decode()
}

/// Encodes a `T:` [`Encode`] into a [`Vec<u8>`].
///
/// **Warning:** The format is subject to change between major versions.
pub fn encode<T: Encode + ?Sized>(t: &T) -> Vec<u8> {
    let mut encoder = T::Encoder::default();
    encoder.reserve(NonZeroUsize::new(1).unwrap());
    encode_inline_never(&mut encoder, t);
    encoder.collect()
}

/// Decodes a [`&[u8]`][`prim@slice`] into an instance of `T:` [`Decode`].
///
/// **Warning:** The format is subject to change between major versions.
pub fn decode<'a, T: Decode<'a>>(mut bytes: &'a [u8]) -> Result<T, Error> {
    let mut decoder = T::Decoder::default();
    decoder.populate(&mut bytes, 1)?;
    expect_eof(bytes)?;
    Ok(decode_inline_never(&mut decoder))
}

impl crate::buffer::Buffer {
    /// Like [`encode`], but saves allocations between calls.
    pub fn encode<'a, T: Encode + ?Sized>(&'a mut self, t: &T) -> &'a [u8] {
        // Safety: Encoders don't have any lifetimes (they don't contain T either).
        let encoder = unsafe { self.registry.get_non_static::<T::Encoder>() };
        encoder.reserve(NonZeroUsize::new(1).unwrap());
        encode_inline_never(encoder, t);
        self.out.clear();
        encoder.collect_into(&mut self.out);
        self.out.as_slice()
    }

    /// Like [`decode`], but saves allocations between calls.
    pub fn decode<'a, T: Decode<'a>>(&mut self, mut bytes: &'a [u8]) -> Result<T, Error> {
        // Safety: Decoders have dangling pointers to `bytes` from previous calls which haven't been
        // cleared. This isn't an issue in practice because they remain as pointers in FastSlice and
        // aren't dereferenced. If we wanted to be safer we could clear all the decoders but this
        // would result in lots of extra code to maintain and a performance/binary size hit.
        // To detect misuse we run miri tests/cargo fuzz where bytes goes out of scope between calls.
        let decoder = unsafe { self.registry.get_non_static::<T::Decoder>() };
        decoder.populate(&mut bytes, 1)?;
        expect_eof(bytes)?;
        Ok(decode_inline_never(decoder))
    }
}

#[cfg(test)]
mod tests {
    use crate::{Decode, Encode};
    use alloc::vec::Vec;

    #[test]
    fn decode() {
        macro_rules! test {
            ($v:expr, $t:ty) => {
                let v = $v;
                let encoded = super::encode::<$t>(&v);
                #[cfg(feature = "std")]
                println!("{:<24} {encoded:?}", stringify!($t));
                assert_eq!(v, super::decode::<$t>(&encoded).unwrap());
            };
        }

        test!(("abc", "123"), (&str, &str));
        test!(Vec::<Option<i16>>::new(), Vec<Option<i16>>);
        test!(vec![None, Some(1), None], Vec<Option<i16>>);
        test!((0, 1), (usize, isize));
        test!(vec![true; 255], Vec<bool>);
        test!([0, 1], [u8; 2]);
        test!([0, 1, 2], [u8; 3]);
        test!([0, -1, 0, -1, 0, -1, 0], [i8; 7]);
        test!([], [u8; 0]);
        #[cfg(feature = "uuid")]
        test!(uuid::Uuid::new_v4(), uuid::Uuid);
    }

    #[derive(Encode, Decode)]
    enum Never {}

    #[derive(Encode, Decode)]
    enum One {
        A(u8),
    }

    // cargo expand --lib --tests | grep -A15 Two
    #[derive(Encode, Decode)]
    enum Two {
        A(u8),
        B(i8),
    }

    #[derive(Encode, Decode)]
    struct TupleStruct(u8, i8);

    #[derive(Encode, Decode)]
    struct Generic<T>(T);

    #[derive(Encode, Decode)]
    struct GenericManual<T>(#[bitcode(bound_type = "T")] T);

    #[derive(Encode, Decode)]
    struct GenericWhere<A, B>(A, B)
    where
        A: From<B>;

    #[derive(Encode, Decode)]
    struct Lifetime<'a>(&'a str);

    #[derive(Encode, Decode)]
    struct LifetimeWhere<'a, 'b>(&'a str, &'b str)
    where
        'a: 'b;

    #[derive(Encode, Decode)]
    struct ConstGeneric<const N: usize>([u8; N]);

    #[derive(Encode, Decode)]
    struct Empty;

    #[derive(Encode, Decode)]
    struct AssociatedConst([u8; Self::N]);
    impl AssociatedConst {
        const N: usize = 1;
    }

    #[derive(Encode, Decode)]
    struct AssociatedConstTrait([u8; <Self as Trait>::N]);
    trait Trait {
        const N: usize;
    }
    impl Trait for AssociatedConstTrait {
        const N: usize = 1;
    }

    #[test]
    fn skipped_fields() {
        macro_rules! test_skip {
            ($a:expr, $b:expr, $t:ty) => {
                let v = $a;
                let encoded = super::encode::<$t>(&v);
                #[cfg(feature = "std")]
                println!("{:<24} {encoded:?}", stringify!($t));
                assert_eq!($b, super::decode::<$t>(&encoded).unwrap());
            };
        }

        #[derive(Encode, Decode, Debug, PartialEq)]
        struct LifetimeSkipped<'a>(#[bitcode(skip)] &'a str);

        let skipped_string = alloc::string::String::from("I'm skipped!");
        let lifetime = LifetimeSkipped(&skipped_string);
        test_skip!(lifetime, LifetimeSkipped(""), LifetimeSkipped);

        #[derive(Encode, Decode, Debug, PartialEq)]
        struct SkipStruct {
            pub a: u32,
            #[bitcode(skip)]
            pub b: u32,
        }

        #[derive(Encode, Decode, Debug, PartialEq)]
        struct SkipTuple(bool, #[bitcode(skip)] u32, u8, #[bitcode(skip)] u8, i32);

        #[derive(Encode, Decode, Debug, PartialEq)]
        enum SkipEnumTuple {
            A(u8, u32),
            B(bool, #[bitcode(skip)] u32, u8, #[bitcode(skip)] u8, i32),
        }

        #[derive(Default, Debug, PartialEq)]
        struct Skipped(u32);

        #[derive(Encode, Decode, Debug, PartialEq)]
        enum SkipEnumStruct {
            A {
                a: u8,
                #[bitcode(skip)]
                b: Skipped,
                c: u8,
                #[bitcode(skip)]
                d: u8,
                e: u8,
            },
            B,
        }

        #[derive(Encode, Decode, Debug, PartialEq)]
        struct SkipGeneric<A, B> {
            present: A,
            #[bitcode(skip)]
            skipped: B,
        }

        #[derive(Encode, Decode, Debug, PartialEq)]
        struct PartialSkipGeneric<A, B> {
            present: A,
            also_present: B,
            #[bitcode(skip)]
            skipped: B,
        }

        #[derive(Encode, Decode, Debug, PartialEq)]
        struct SkipAll {
            #[bitcode(skip)]
            skipped: u8,
        }

        #[derive(Encode, Decode, Debug, PartialEq)]
        struct SkipAllGeneric<A> {
            #[bitcode(skip)]
            skipped: A,
        }

        #[derive(Default, Debug, PartialEq)]
        struct Indirect<A> {
            field: A,
        }

        #[derive(Encode, Decode, Debug, PartialEq)]
        struct SkipIndirectGeneric<A> {
            #[bitcode(skip)]
            skipped: Indirect<A>,
        }

        test_skip!(
            SkipStruct { a: 231, b: 9696 },
            SkipStruct { a: 231, b: 0 },
            SkipStruct
        );
        test_skip!(
            SkipTuple(true, 23, 231, 42, -13),
            SkipTuple(true, 0, 231, 0, -13),
            SkipTuple
        );
        test_skip!(
            SkipEnumTuple::B(true, 23, 231, 42, -42),
            SkipEnumTuple::B(true, 0, 231, 0, -42),
            SkipEnumTuple
        );
        test_skip!(
            SkipEnumStruct::A {
                a: 1,
                b: Skipped(2),
                c: 3,
                d: 4,
                e: 5
            },
            SkipEnumStruct::A {
                a: 1,
                b: Skipped(0),
                c: 3,
                d: 0,
                e: 5
            },
            SkipEnumStruct
        );
        test_skip! {
            SkipAll {
                skipped: 42u8,
            },
            SkipAll {
                skipped: 0u8,
            },
            SkipAll
        }
        assert_eq!(bitcode::encode(&SkipAll { skipped: 42u8 }).len(), 0);
        test_skip!(
            SkipGeneric {
                present: 42u8,
                skipped: Skipped(231),
            },
            SkipGeneric {
                present: 42u8,
                skipped: Skipped(0),
            },
            SkipGeneric<u8, Skipped>
        );
        test_skip!(
            PartialSkipGeneric {
                present: 42u8,
                also_present: 231i32,
                skipped: 77i32,
            },
            PartialSkipGeneric {
                present: 42u8,
                also_present: 231i32,
                skipped: 0i32,
            },
            PartialSkipGeneric<u8, i32>
        );
        test_skip! {
            SkipAllGeneric {
                skipped: 42i32,
            },
            SkipAllGeneric {
                skipped: 0i32,
            },
            SkipAllGeneric<i32>
        }
        test_skip! {
            SkipIndirectGeneric {
                skipped: Indirect{ field: 42i32 },
            },
            SkipIndirectGeneric {
                skipped: Indirect{ field: 0i32 },
            },
            SkipIndirectGeneric<i32>
        }
        assert_eq!(bitcode::encode(&SkipAllGeneric { skipped: 42u8 }).len(), 0);
    }

    #[test]
    fn skipped_fields_regression() {
        #[derive(Encode, Decode, Default, Debug, PartialEq)]
        pub struct Indirect<A>(A);
        #[derive(Encode, Decode, Debug, PartialEq)]
        struct SkipGeneric<A> {
            #[bitcode(bound_type = "Indirect<A>")]
            present: Indirect<A>,
        }
    }
}<|MERGE_RESOLUTION|>--- conflicted
+++ resolved
@@ -5,12 +5,8 @@
 use core::num::NonZeroUsize;
 
 mod array;
-<<<<<<< HEAD
-mod convert_from;
-=======
 mod atomic;
 pub(crate) mod convert;
->>>>>>> 1a6490d3
 mod duration;
 mod empty;
 mod impls;
