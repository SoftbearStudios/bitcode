use crate::bool::{BoolDecoder, BoolEncoder};
use crate::coder::{Buffer, Decoder, Encoder, Result, View};
use crate::derive::array::{ArrayDecoder, ArrayEncoder};
use crate::derive::empty::EmptyCoder;
use crate::derive::map::{MapDecoder, MapEncoder};
use crate::derive::option::{OptionDecoder, OptionEncoder};
use crate::derive::result::{ResultDecoder, ResultEncoder};
use crate::derive::smart_ptr::{DerefEncoder, FromDecoder};
use crate::derive::vec::{VecDecoder, VecEncoder};
use crate::derive::{Decode, Encode};
use crate::f32::{F32Decoder, F32Encoder};
use crate::int::{CheckedIntDecoder, IntDecoder, IntEncoder};
use crate::str::{StrDecoder, StrEncoder};
use alloc::collections::{BTreeMap, BTreeSet, BinaryHeap, LinkedList, VecDeque};
use alloc::string::String;
use alloc::vec::Vec;
use core::marker::PhantomData;
use core::mem::MaybeUninit;
use core::num::*;

macro_rules! impl_both {
    ($t:ty, $encoder:ident, $decoder:ident) => {
        impl Encode for $t {
            type Encoder = $encoder;
        }
        impl<'a> Decode<'a> for $t {
            type Decoder = $decoder<'a>;
        }
    };
}
pub(crate) use impl_both;
impl_both!(bool, BoolEncoder, BoolDecoder);
impl_both!(f32, F32Encoder, F32Decoder);
impl_both!(String, StrEncoder, StrDecoder);

macro_rules! impl_int {
    ($($t:ty),+) => {
        $(
            impl Encode for $t {
                type Encoder = IntEncoder<$t>;
            }
            impl<'a> Decode<'a> for $t {
                type Decoder = IntDecoder<'a, $t>;
            }
        )+
    }
}
impl_int!(u8, u16, u32, u64, u128, usize);
impl_int!(i8, i16, i32, i64, i128, isize);
// TODO F64Encoder (once F32Encoder is sufficiently optimized).
impl Encode for f64 {
    type Encoder = IntEncoder<u64>;
}
impl<'a> Decode<'a> for f64 {
    type Decoder = IntDecoder<'a, u64>;
}

macro_rules! impl_checked_int {
    ($($a:ty => $b:ty),+) => {
        $(
            impl Encode for $a {
                type Encoder = IntEncoder<$b>;
            }
            impl<'a> Decode<'a> for $a {
                type Decoder = CheckedIntDecoder<'a, $a, $b>;
            }
        )+
    }
}
impl_checked_int!(NonZeroU8 => u8, NonZeroU16 => u16, NonZeroU32 => u32, NonZeroU64 => u64, NonZeroU128 => u128, NonZeroUsize => usize);
impl_checked_int!(NonZeroI8 => i8, NonZeroI16 => i16, NonZeroI32 => i32, NonZeroI64 => i64, NonZeroI128 => i128, NonZeroIsize => isize);
impl_checked_int!(char => u32);

macro_rules! impl_t {
    ($t:ident, $encoder:ident, $decoder:ident) => {
        impl<T: Encode> Encode for $t<T> {
            type Encoder = $encoder<T>;
        }
        impl<'a, T: Decode<'a>> Decode<'a> for $t<T> {
            type Decoder = $decoder<'a, T>;
        }
    };
}
impl_t!(LinkedList, VecEncoder, VecDecoder);
impl_t!(Option, OptionEncoder, OptionDecoder);
impl_t!(Vec, VecEncoder, VecDecoder);
impl_t!(VecDeque, VecEncoder, VecDecoder);

macro_rules! impl_smart_ptr {
    ($(::$ptr: ident)*) => {
        impl<T: Encode + ?Sized> Encode for $(::$ptr)*<T> {
            type Encoder = DerefEncoder<T>;
        }

        impl<'a, T: Decode<'a>> Decode<'a> for $(::$ptr)*<T> {
            type Decoder = FromDecoder<'a, T>;
        }

        impl<'a, T: Decode<'a>> Decode<'a> for $(::$ptr)*<[T]> {
            // TODO avoid Vec<T> allocation for Rc<[T]> and Arc<[T]>.
            type Decoder = FromDecoder<'a, Vec<T>>;
        }

        impl<'a> Decode<'a> for $(::$ptr)*<str> {
            // TODO avoid String allocation for Rc<str> and Arc<str>.
            type Decoder = FromDecoder<'a, String>;
        }
    }
}
impl_smart_ptr!(::alloc::boxed::Box);
impl_smart_ptr!(::alloc::rc::Rc);
#[cfg(target_has_atomic = "ptr")]
impl_smart_ptr!(::alloc::sync::Arc);

impl<T: Encode, const N: usize> Encode for [T; N] {
    type Encoder = ArrayEncoder<T, N>;
}
impl<'a, T: Decode<'a>, const N: usize> Decode<'a> for [T; N] {
    type Decoder = ArrayDecoder<'a, T, N>;
}

// Convenience impls copied from serde etc. Makes Box<T: Encode> work on Box<[T]>.
impl<T: Encode> Encode for [T] {
    type Encoder = VecEncoder<T>;
}
impl Encode for str {
    type Encoder = StrEncoder;
}

// Partial zero copy deserialization like serde.
impl Encode for &str {
    type Encoder = StrEncoder;
}
impl<'a> Decode<'a> for &'a str {
    type Decoder = StrDecoder<'a>;
}

impl<T: Encode> Encode for BinaryHeap<T> {
    type Encoder = VecEncoder<T>;
}
impl<'a, T: Decode<'a> + Ord> Decode<'a> for BinaryHeap<T> {
    type Decoder = VecDecoder<'a, T>;
}
impl<T: Encode> Encode for BTreeSet<T> {
    type Encoder = VecEncoder<T>;
}
impl<'a, T: Decode<'a> + Ord> Decode<'a> for BTreeSet<T> {
    type Decoder = VecDecoder<'a, T>;
}

impl<K: Encode, V: Encode> Encode for BTreeMap<K, V> {
    type Encoder = MapEncoder<K, V>;
}
impl<'a, K: Decode<'a> + Ord, V: Decode<'a>> Decode<'a> for BTreeMap<K, V> {
    type Decoder = MapDecoder<'a, K, V>;
}

impl<T: Encode, E: Encode> Encode for core::result::Result<T, E> {
    type Encoder = ResultEncoder<T, E>;
}
impl<'a, T: Decode<'a>, E: Decode<'a>> Decode<'a> for core::result::Result<T, E> {
    type Decoder = ResultDecoder<'a, T, E>;
}

#[cfg(feature = "std")]
<<<<<<< HEAD
macro_rules! impl_convert {
    ($want: path, $have: ty) => {
        impl Encode for $want {
            type Encoder = super::convert_from::ConvertIntoEncoder<$have>;
        }
        impl<'a> Decode<'a> for $want {
            type Decoder = super::convert_from::ConvertFromDecoder<'a, $have>;
        }
    };
}
=======
mod with_std {
    use super::*;
    use crate::derive::convert::impl_convert;
    use core::hash::{BuildHasher, Hash};
    use std::collections::{HashMap, HashSet};

    impl<T: Encode, S> Encode for HashSet<T, S> {
        type Encoder = VecEncoder<T>;
    }
    impl<'a, T: Decode<'a> + Eq + Hash, S: BuildHasher + Default> Decode<'a> for HashSet<T, S> {
        type Decoder = VecDecoder<'a, T>;
    }
    impl<K: Encode, V: Encode, S> Encode for HashMap<K, V, S> {
        type Encoder = MapEncoder<K, V>;
    }
    impl<'a, K: Decode<'a> + Eq + Hash, V: Decode<'a>, S: BuildHasher + Default> Decode<'a>
        for HashMap<K, V, S>
    {
        type Decoder = MapDecoder<'a, K, V>;
    }
>>>>>>> 1a6490d3

    macro_rules! impl_ipvx_addr {
        ($addr: ident, $repr: ident) => {
            impl_convert!(std::net::$addr, $repr);
        };
    }

    impl_ipvx_addr!(Ipv4Addr, u32);
    impl_ipvx_addr!(Ipv6Addr, u128);
    impl_convert!(std::net::IpAddr, crate::derive::ip_addr::IpAddrConversion);
    impl_convert!(
        std::net::SocketAddrV4,
        crate::derive::ip_addr::SocketAddrV4Conversion
    );
    impl_convert!(
        std::net::SocketAddrV6,
        crate::derive::ip_addr::SocketAddrV6Conversion
    );
    impl_convert!(
        std::net::SocketAddr,
        crate::derive::ip_addr::SocketAddrConversion
    );
}

#[cfg(feature = "uuid")]
impl_convert!(uuid::Uuid, u128);

impl<T> Encode for PhantomData<T> {
    type Encoder = EmptyCoder;
}
impl<'a, T> Decode<'a> for PhantomData<T> {
    type Decoder = EmptyCoder;
}

macro_rules! impl_tuples {
    ($(($($n:tt $name:ident)*))+) => {
        $(
            #[allow(unused, clippy::unused_unit)]
            const _: () = {
                impl<$($name: Encode,)*> Encode for ($($name,)*) {
                    type Encoder = TupleEncoder<$($name,)*>;
                }

                pub struct TupleEncoder<$($name: Encode,)*>(
                    $($name::Encoder,)*
                );

                impl<$($name: Encode,)*> Default for TupleEncoder<$($name,)*> {
                    fn default() -> Self {
                        Self(
                            $($name::Encoder::default(),)*
                        )
                    }
                }

                impl<$($name: Encode,)*> Encoder<($($name,)*)> for TupleEncoder<$($name,)*> {
                    #[inline(always)]
                    fn encode(&mut self, t: &($($name,)*)) {
                        $(
                            self.$n.encode(&t.$n);
                        )*
                    }

                    // #[inline(always)]
                    fn encode_vectored<'a>(&mut self, i: impl Iterator<Item=&'a ($($name,)*)> + Clone) where ($($name,)*): 'a {
                        $(
                            self.$n.encode_vectored(i.clone().map(|t| &t.$n));
                        )*
                    }
                }

                impl<$($name: Encode,)*> Buffer for TupleEncoder<$($name,)*> {
                    fn collect_into(&mut self, out: &mut Vec<u8>) {
                        $(
                            self.$n.collect_into(out);
                        )*
                    }

                    fn reserve(&mut self, length: NonZeroUsize) {
                        $(
                            self.$n.reserve(length);
                        )*
                    }
                }

                impl<'a, $($name: Decode<'a>,)*> Decode<'a> for ($($name,)*) {
                    type Decoder = TupleDecoder<'a, $($name,)*>;
                }

                pub struct TupleDecoder<'a, $($name: Decode<'a>,)*>(
                    $($name::Decoder,)*
                    core::marker::PhantomData<&'a ()>,
                );

                impl<'a, $($name: Decode<'a>,)*> Default for TupleDecoder<'a, $($name,)*> {
                    fn default() -> Self {
                        Self(
                            $($name::Decoder::default(),)*
                            Default::default(),
                        )
                    }
                }

                impl<'a, $($name: Decode<'a>,)*> Decoder<'a, ($($name,)*)> for TupleDecoder<'a, $($name,)*> {
                    #[inline(always)]
                    fn decode_in_place(&mut self, out: &mut MaybeUninit<($($name,)*)>) {
                        $(
                            self.$n.decode_in_place(crate::coder::uninit_field!(out.$n: $name));
                        )*
                    }
                }

                impl<'a, $($name: Decode<'a>,)*> View<'a> for TupleDecoder<'a, $($name,)*> {
                    fn populate(&mut self, input: &mut &'a [u8], length: usize) -> Result<()> {
                        $(
                            self.$n.populate(input, length)?;
                        )*
                        Ok(())
                    }
                }
            };
        )+
    }
}

impl_tuples! {
    ()
    (0 T0)
    (0 T0 1 T1)
    (0 T0 1 T1 2 T2)
    (0 T0 1 T1 2 T2 3 T3)
    (0 T0 1 T1 2 T2 3 T3 4 T4)
    (0 T0 1 T1 2 T2 3 T3 4 T4 5 T5)
    (0 T0 1 T1 2 T2 3 T3 4 T4 5 T5 6 T6)
    (0 T0 1 T1 2 T2 3 T3 4 T4 5 T5 6 T6 7 T7)
    (0 T0 1 T1 2 T2 3 T3 4 T4 5 T5 6 T6 7 T7 8 T8)
    (0 T0 1 T1 2 T2 3 T3 4 T4 5 T5 6 T6 7 T7 8 T8 9 T9)
    (0 T0 1 T1 2 T2 3 T3 4 T4 5 T5 6 T6 7 T7 8 T8 9 T9 10 T10)
    (0 T0 1 T1 2 T2 3 T3 4 T4 5 T5 6 T6 7 T7 8 T8 9 T9 10 T10 11 T11)
    (0 T0 1 T1 2 T2 3 T3 4 T4 5 T5 6 T6 7 T7 8 T8 9 T9 10 T10 11 T11 12 T12)
    (0 T0 1 T1 2 T2 3 T3 4 T4 5 T5 6 T6 7 T7 8 T8 9 T9 10 T10 11 T11 12 T12 13 T13)
    (0 T0 1 T1 2 T2 3 T3 4 T4 5 T5 6 T6 7 T7 8 T8 9 T9 10 T10 11 T11 12 T12 13 T13 14 T14)
    (0 T0 1 T1 2 T2 3 T3 4 T4 5 T5 6 T6 7 T7 8 T8 9 T9 10 T10 11 T11 12 T12 13 T13 14 T14 15 T15)
}

#[cfg(test)]
mod tests {
    use alloc::string::String;
    use alloc::vec::Vec;

    type Tuple = (u64, u32, u8, i32, u8, u16, i8, (u8, u8, u8, u8), i8);
    fn bench_data() -> Vec<(Tuple, Option<String>)> {
        crate::random_data(1000)
            .into_iter()
            .map(|t: Tuple| (t, None))
            .collect()
    }
    crate::bench_encode_decode!(tuple_vec: Vec<_>);
}<|MERGE_RESOLUTION|>--- conflicted
+++ resolved
@@ -163,18 +163,6 @@
 }
 
 #[cfg(feature = "std")]
-<<<<<<< HEAD
-macro_rules! impl_convert {
-    ($want: path, $have: ty) => {
-        impl Encode for $want {
-            type Encoder = super::convert_from::ConvertIntoEncoder<$have>;
-        }
-        impl<'a> Decode<'a> for $want {
-            type Decoder = super::convert_from::ConvertFromDecoder<'a, $have>;
-        }
-    };
-}
-=======
 mod with_std {
     use super::*;
     use crate::derive::convert::impl_convert;
@@ -195,7 +183,6 @@
     {
         type Decoder = MapDecoder<'a, K, V>;
     }
->>>>>>> 1a6490d3
 
     macro_rules! impl_ipvx_addr {
         ($addr: ident, $repr: ident) => {
