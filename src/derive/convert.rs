--- conflicted
+++ resolved
@@ -5,22 +5,14 @@
 #[allow(unused)]
 macro_rules! impl_convert {
     ($want: path, $have: ty) => {
-<<<<<<< HEAD
         impl_convert!($want, $have, $have);
     };
     ($want: path, $have_encode: ty, $have_decode: ty) => {
-        impl Encode for $want {
+        impl crate::derive::Encode for $want {
             type Encoder = crate::derive::convert::ConvertIntoEncoder<$have_encode>;
         }
-        impl<'a> Decode<'a> for $want {
+        impl<'a> crate::derive::Decode<'a> for $want {
             type Decoder = crate::derive::convert::ConvertFromDecoder<'a, $have_decode>;
-=======
-        impl crate::derive::Encode for $want {
-            type Encoder = crate::derive::convert::ConvertIntoEncoder<$have>;
-        }
-        impl<'a> crate::derive::Decode<'a> for $want {
-            type Decoder = crate::derive::convert::ConvertFromDecoder<'a, $have>;
->>>>>>> dc353a9b
         }
     };
 }
