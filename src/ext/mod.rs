#[cfg(feature = "arrayvec")]
mod arrayvec;
#[cfg(feature = "glam")]
#[rustfmt::skip] // Makes impl_struct! calls way longer.
mod glam;
<<<<<<< HEAD
#[cfg(feature = "time")]
mod time_crate;
=======
#[cfg(feature = "uuid")]
mod uuid;
>>>>>>> dc353a9b

#[allow(unused)]
macro_rules! impl_struct {
    ($t:ident, $new:ident, $($f:ident, $ft:ty),+) => {
        const _: () = {
            #[derive(Default)]
            pub struct StructEncoder {
                $(
                    $f: <$ft as crate::Encode>::Encoder,
                )+
            }
            impl crate::coder::Encoder<$t> for StructEncoder {
                #[inline(always)]
                fn encode(&mut self, t: &$t) {
                    $(
                        self.$f.encode(&t.$f);
                    )+
                }
            }
            impl crate::coder::Buffer for StructEncoder {
                fn collect_into(&mut self, out: &mut Vec<u8>) {
                    $(
                        self.$f.collect_into(out);
                    )+
                }

                fn reserve(&mut self, additional: core::num::NonZeroUsize) {
                    $(
                        self.$f.reserve(additional);
                    )+
                }
            }
            impl crate::Encode for $t {
                type Encoder = StructEncoder;
            }

            #[derive(Default)]
            pub struct StructDecoder<'a> {
                $(
                    $f: <$ft as crate::Decode<'a>>::Decoder,
                )+
            }
            impl<'a> crate::coder::View<'a> for StructDecoder<'a> {
                fn populate(&mut self, input: &mut &'a [u8], length: usize) -> crate::coder::Result<()> {
                    $(
                        self.$f.populate(input, length)?;
                    )+
                    Ok(())
                }
            }
            impl<'a> crate::coder::Decoder<'a, $t> for StructDecoder<'a> {
                // TODO use decode_in_place instead.
                #[inline(always)]
                fn decode(&mut self) -> $t {
                    $t::$new($(self.$f.decode()),+)
                }
            }
            impl<'a> crate::Decode<'a> for $t {
                type Decoder = StructDecoder<'a>;
            }
        };
    }
}
#[allow(unused)]
pub(crate) use impl_struct;<|MERGE_RESOLUTION|>--- conflicted
+++ resolved
@@ -3,13 +3,10 @@
 #[cfg(feature = "glam")]
 #[rustfmt::skip] // Makes impl_struct! calls way longer.
 mod glam;
-<<<<<<< HEAD
 #[cfg(feature = "time")]
 mod time_crate;
-=======
 #[cfg(feature = "uuid")]
 mod uuid;
->>>>>>> dc353a9b
 
 #[allow(unused)]
 macro_rules! impl_struct {
